--- conflicted
+++ resolved
@@ -47,6 +47,11 @@
 
     prepare_csv_id_to_node_id_map(config)
 
+    if config['query_csv_id_to_node_id_map_for_parents'] is False:
+        message = "Only node IDs for parents created during this session will be used (not using the CSV ID to node ID map)."
+        print(message)
+        logging.warning(message)
+
     if config['csv_headers'] == 'labels':
         fieldname_map_cache_path = os.path.join(config['temp_dir'], f"node-{config['content_type']}-labels.fieldname_map")
         if os.path.exists(fieldname_map_cache_path):
@@ -140,26 +145,10 @@
             # in the "Assemble Drupal field structures..." section below.
             row['published'] = ''
 
-<<<<<<< HEAD
-        # Since all nodes created by Workbench, both ones just created and also ones created in previous runs of
-        # Workbench, may have entries in the node ID map database, we always query it.
-        parent_node_ids_from_id_map = []
-        current_parent_node_id = ''
-
-        if 'parent_id' in row and len(row['parent_id']) > 0:
-            if config['ignore_existing_parent_ids'] is True:
-                query = "select node_id from csv_id_to_node_id_map where csv_id = ? and timestamp > ?"
-                params = (row['parent_id'], workbench_execution_start_time)
-            else:
-                query = "select node_id from csv_id_to_node_id_map where csv_id = ?"
-                params = (row['parent_id'],)
-
-            parent_in_id_map_result = sqlite_manager(config, operation='select', query=query, values=params, db_file_path=config['csv_id_to_node_id_map_path'])
-=======
-        # We want to collect the node IDs of items that are parents so that users
-        # who have 'query_csv_id_to_node_id_map_for_parents: false' in their config
-        # files. Note: this will not work with secondary tasks, if you're using
-        # a secondary task you need to use the CSV ID to node ID map.
+        # We want to collect the node IDs of items that are parents in-session
+        # to accommodate users who have 'query_csv_id_to_node_id_map_for_parents: false'
+        # in their config files. Note: this will not work with secondary tasks, if
+        # you're using a secondary task you need to use the CSV ID to node ID map.
         # If a node with an ID that matches the current item's 'parent_id'
         # value has just been created, make the item a child of the node.
         if 'parent_id' in row.keys() and row['parent_id'] in node_ids:
@@ -175,7 +164,6 @@
                 query = "select node_id from csv_id_to_node_id_map where csv_id = ?"
             parent_in_id_map_result = sqlite_manager(config, operation='select', query=query, values=(row['parent_id'],), db_file_path=config['csv_id_to_node_id_map_path'])
             parents_from_id_map = []
->>>>>>> 2acaab00
             for parent_in_id_map_row in parent_in_id_map_result:
                 parent_node_exists = ping_node(config, parent_in_id_map_row['node_id'], warn=False)
                 if parent_node_exists is True:
@@ -317,15 +305,11 @@
                 node_id = returned_node['nid'][0]['value']
                 node_uri = config['host'] + '/node/' + str(node_id)
 
-<<<<<<< HEAD
-            if 'parent_id' in row and len(row['parent_id']) > 0:
-=======
             node_ids[id_field] = node_id
 
             if 'parent_id' in row and row['parent_id'] is not None and config['query_csv_id_to_node_id_map_for_parents'] is True and config['csv_id_to_node_id_map_path'] is not False:
->>>>>>> 2acaab00
                 populate_csv_id_to_node_id_map(config, row['parent_id'], current_parent_node_id, id_field, node_id)
-            elif config['query_csv_id_to_node_id_map_for_parents'] is False and config['csv_id_to_node_id_map_path'] is not False and row['parent_id'] in node_ids.keys():
+            elif config['query_csv_id_to_node_id_map_for_parents'] is False and config['csv_id_to_node_id_map_path'] is not False and 'parent_id' in row and row['parent_id'] in node_ids.keys():
                 populate_csv_id_to_node_id_map(config, row['parent_id'], node_ids[row['parent_id']], id_field, node_id)
             else:
                 populate_csv_id_to_node_id_map(config, '', '', id_field, node_id)
