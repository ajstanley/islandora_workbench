#!/usr/bin/env python3

# Usage: ./workbench --config config.yml --check
# Usage: ./workbench --config config.yml

import os
import sys
import copy
import json
import csv
import logging
import datetime
import argparse
import collections
import subprocess
from progress_bar import InitBar
from workbench_utils import *
import workbench_fields


def create():
    """Create new nodes via POST, and add media if there are any.
    """
    prep_rollback_csv(config)

    if config['secondary_tasks'] is not None:
        if args.config not in config['secondary_tasks']:
            prep_node_ids_tsv(config)

    logging.info('"Create" task started using config file %s', args.config)
    temp = config
    csv_path = os.path.join(config['input_dir'], config['input_csv'])
    node_ids = dict()
    field_definitions = get_field_definitions(config, 'node')
    csv_data = get_csv_data(config)
    csv_column_headers = csv_data.fieldnames

    node_endpoint = config['host'] + '/node?_format=json'

    if config['nodes_only'] is True:
        message = '"nodes_only" option in effect. No media will be created.'
        print(message)
        logging.info(message)

    row_count = 0
    for row in csv_data:
        row = clean_csv_values(row)

        # Create a copy of the current item's row to pass to create_media().
        row_for_media = copy.deepcopy(row)
        if config['paged_content_from_directories'] is True:
            # Create a copy of the current item's row to pass to the
            # create_children_from_directory function.
            row_as_parent = copy.deepcopy(row)

        id_field = row[config['id_field']]

        # Add required fields.
        node = {
            'type': [
                {'target_id': config['content_type'],
                 'target_type': 'node_type'}
            ],
            'title': [
                {'value': row['title']}
            ],
            'status': [
                {'value': config['published']}
            ]
        }

        # Some optional base fields.
        if 'uid' in csv_column_headers:
            if len(row['uid']) > 0:
                node['uid'] = [{'target_id': row['uid']}]
            # Reset it to empty so it doesn't throw a key error in the code
            # in the "Assemble Drupal field structures..." section below.
            row['uid'] = ''

        if 'created' in csv_column_headers:
            if len(row['created']) > 0:
                node['created'] = [{'value': row['created']}]
            # Reset it to empty so it doesn't throw a key error in the code
            # in the "Assemble Drupal field structures..." section below.
            row['created'] = ''

        if 'langcode' in csv_column_headers:
            if len(row['langcode']) > 0:
                node['langcode'] = [{'value': row['langcode']}]
            # Reset it to empty so it doesn't throw a key error in the code
            # in the "Assemble Drupal field structures..." section below.
            row['langcode'] = ''

        # If a node with an ID that matches the current item's 'parent_id'
        # value has just been created, make the item a child of the node.
        if 'parent_id' in row.keys() and row['parent_id'] in node_ids:
            row['field_member_of'] = node_ids[row['parent_id']]

        # For children whose parent node was created in the 'primary' job.
        # The secondary task data file contains the names of the YAML config
        # files registered in the primary task's 'secondary_tasks' config option.
        # Therefore, only tasks whose names are registered there should populate
        # their objects' 'field_member_of'.
        secondary_task_data = read_node_ids_tsv(config)
        if args.config in secondary_task_data:
            if len(secondary_task_data) > 0:
                if 'field_member_of' in row and 'parent_id' in row:
                    row['field_member_of'] = secondary_task_data[row['parent_id']]

        # Add custom (non-required) CSV fields.
<<<<<<< HEAD
        required_fields = ['file', config['id_field'], 'title']
=======
        entity_fields = get_entity_fields(config, 'node', config['content_type'])
        # Only add config['id_field'] to required_fields if it is not a node field.
        required_fields = ['file', 'title']
        if config['id_field'] not in entity_fields:
            required_fields.append(config['id_field'])
>>>>>>> 2b8d9455
        custom_fields = list(set(csv_column_headers) - set(required_fields))
        additional_files_entries = get_additional_files_config(config)
        for custom_field in custom_fields:
            # Skip updating field if value is empty.
            if len(row[custom_field]) == 0:
                continue

            if additional_files_entries is not None:
                if custom_field in additional_files_entries.keys():
                    continue

            # This field can exist in the CSV to create parent/child
            # relationships and is not a Drupal field.
            if custom_field == 'parent_id':
                continue

            # 'langcode' is a core Drupal field, but is not considered a "base field".
            if custom_field == 'langcode':
                continue

            # 'image_alt_text' is a reserved CSV field.
            if custom_field == 'image_alt_text':
                continue

            # 'url_alias' is a reserved CSV field.
            if custom_field == 'url_alias':
                continue

            # 'media_use_tid' is a reserved CSV field.
            if custom_field == 'media_use_tid':
                continue

            # 'checksum' is a reserved CSV field.
            if custom_field == 'checksum':
                continue

            # Execute field preprocessor scripts, if any are configured. Note that these scripts
            # are applied to the entire value from the CSV field and not split field values,
            # e.g., if a field is multivalued, the preprocesor must split it and then reassemble
            # it back into a string before returning it. Note that preprocessor scripts work only
            # on string data and not on binary data like images, etc. and only on custom fields
            # (so not title).
            if 'preprocessors' in config and len(config['preprocessors']) > 0:
                for field, command in config['preprocessors'].items():
                    if field in csv_column_headers:
                        output, return_code = preprocess_field_data(
                            config['subdelimiter'], row[field], command)
                        if return_code == 0:
                            preprocessor_input = copy.deepcopy(row[field])
                            row[field] = output.decode().strip()
                            logging.info(
                                'Preprocess command %s executed, taking "%s" as input and returning "%s".',
                                command,
                                preprocessor_input,
                                output.decode().strip())
                        else:
                            message = 'Preprocess command ' + command + ' failed with return code ' + str(return_code)
                            logging.error(message)
                            sys.exit(message)

            # Assemble Drupal field structures for entity reference fields from CSV data. For
            # taxonomy terms, target_type is 'taxonomy_term'; for nodes, it's 'node_type'.
            if field_definitions[custom_field]['field_type'] == 'entity_reference':
                if field_definitions[custom_field]['target_type'] == 'taxonomy_term':
                    target_type = 'taxonomy_term'
                    field_vocabs = get_field_vocabularies(config, field_definitions, custom_field)
                    if config['subdelimiter'] in row[custom_field]:
                        prepared_tids = []
                        delimited_values = row[custom_field].split(config['subdelimiter'])
                        for delimited_value in delimited_values:
                            tid = prepare_term_id(config, field_vocabs, delimited_value)
                            if value_is_numeric(tid):
                                tid = str(tid)
                                prepared_tids.append(tid)
                            else:
                                continue
                        row[custom_field] = config['subdelimiter'].join(prepared_tids)
                    else:
                        row[custom_field] = prepare_term_id(config, field_vocabs, row[custom_field])
                        if value_is_numeric(row[custom_field]):
                            row[custom_field] = str(row[custom_field])

                if field_definitions[custom_field]['target_type'] == 'node':
                    target_type = 'node_type'

                # Cardinality is unlimited.
                if field_definitions[custom_field]['cardinality'] == -1:
                    if config['subdelimiter'] in row[custom_field]:
                        field_values = []
                        subvalues = row[custom_field].split(config['subdelimiter'])
                        for subvalue in subvalues:
                            field_values.append({'target_id': subvalue, 'target_type': target_type})
                        node[custom_field] = field_values
                    else:
                        node[custom_field] = [
                            {'target_id': row[custom_field],
                             'target_type': target_type}]
                # Cardinality has a limit.
                elif field_definitions[custom_field]['cardinality'] > 1:
                    if config['subdelimiter'] in row[custom_field]:
                        field_values = []
                        subvalues = row[custom_field].split(config['subdelimiter'])
                        for subvalue in subvalues:
                            field_values.append({'target_id': subvalue, 'target_type': target_type})
                        node[custom_field] = field_values[:field_definitions[custom_field]['cardinality']]
                        log_field_cardinality_violation(custom_field, id_field, field_definitions[custom_field]['cardinality'])
                    else:
                        node[custom_field] = [
                            {'target_id': row[custom_field],
                             'target_type': target_type}]
                # Cardinality is 1.
                else:
                    subvalues = row[custom_field].split(config['subdelimiter'])
                    node[custom_field] = [
                        {'target_id': subvalues[0],
                         'target_type': target_type}]
                    if len(subvalues) > 1:
                        log_field_cardinality_violation(custom_field, id_field, '1')

            # Entity reference fields.
            # elif field_definitions[custom_field]['field_type'] == 'entity_reference':
                # entity_reference_field = workbench_fields.EntityReferenceField()
                # node = entity_reference_field.create(config, field_definitions, node, row, custom_field)

            # Typed relation fields.
            elif field_definitions[custom_field]['field_type'] == 'typed_relation':
                this_fields_vocabularies = field_definitions[custom_field]['vocabularies']
                target_type = field_definitions[custom_field]['target_type']
                # Cardinality is unlimited.
                if field_definitions[custom_field]['cardinality'] == -1:
                    if config['subdelimiter'] in row[custom_field]:
                        field_values = []
                        subvalues = split_typed_relation_string(config, row[custom_field], target_type)
                        for subvalue in subvalues:
                            subvalue['target_id'] = prepare_term_id(config, this_fields_vocabularies, subvalue['target_id'])
                            field_values.append(subvalue)
                        node[custom_field] = field_values
                    else:
                        field_value = split_typed_relation_string(config, row[custom_field], target_type)
                        field_value[0]['target_id'] = prepare_term_id(config, this_fields_vocabularies, field_value[0]['target_id'])
                        node[custom_field] = field_value
                # Cardinality has a limit.
                elif field_definitions[custom_field]['cardinality'] > 1:
                    if config['subdelimiter'] in row[custom_field]:
                        field_values = []
                        subvalues = split_typed_relation_string(config, row[custom_field], target_type)
                        subvalues = subvalues[:field_definitions[custom_field]['cardinality']]
                        if len(subvalues) > field_definitions[custom_field]['cardinality']:
                            log_field_cardinality_violation(custom_field, id_field, field_definitions[custom_field]['cardinality'])
                        for subvalue in subvalues:
                            subvalue['target_id'] = prepare_term_id(config, this_fields_vocabularies, subvalue['target_id'])
                            field_values.append(subvalue)
                        node[custom_field] = field_values
                    else:
                        field_value = split_typed_relation_string(config, row[custom_field], target_type)
                        node[custom_field] = field_value
                # Cardinality is 1.
                else:
                    field_values = split_typed_relation_string(config, row[custom_field], target_type)
                    field_values[0]['target_id'] = prepare_term_id(config, this_fields_vocabularies, field_values[0]['target_id'])
                    node[custom_field] = field_values[0]
                    log_field_cardinality_violation(custom_field, id_field, '1')

            # Typed relation fields.
            # elif field_definitions[custom_field]['field_type'] == 'typed_relation':
                # typed_relation_field = workbench_fields.TypedRelationField()
                # node = typed_relation_field.create(config, field_definitions, node, row, custom_field)

            # Geolocation fields.
            elif field_definitions[custom_field]['field_type'] == 'geolocation':
                geolocation_field = workbench_fields.GeolocationField()
                node = geolocation_field.create(config, field_definitions, node, row, custom_field)

            # Link fields.
            elif field_definitions[custom_field]['field_type'] == 'link':
                link_field = workbench_fields.LinkField()
                node = link_field.create(config, field_definitions, node, row, custom_field)

            # For non-entity reference and non-typed relation fields (text, integer, boolean etc.).
            else:
                simple_field = workbench_fields.SimpleField()
                node = simple_field.create(config, field_definitions, node, row, custom_field)

        node_headers = {'Content-Type': 'application/json'}
        node_endpoint = '/node?_format=json'
        node_response = issue_request(config, 'POST', node_endpoint, node_headers, node, None)
        if node_response.status_code == 201:
            node_uri = node_response.headers['location']
            returned_node = json.loads(node_response.text)

            # If Pathauto URL alias creation for nodes is enabled, the location header
            # returns the alias, not the /node/xxx URL, which includes the node ID. In
            # this case, get the node ID from the response body.
            if not re.match(r'/node/\d+$', node_uri):
                node_id = returned_node['nid'][0]['value']
                node_uri = config['host'] + '/node/' + str(node_id)

            if config['progress_bar'] is False:
                print('Node for "' + row['title'] + '" (record ' + id_field + ') created at ' + node_uri + '.')
            logging.info("Node for %s (record %s) created at %s.", row['title'], id_field, node_uri)
            if 'output_csv' in config.keys():
                write_to_output_csv(config, id_field, node_response.text, row)
        else:
            logging.error("Node for CSV record %s not created, HTTP response code was %s.", id_field, node_response.status_code)
            continue

        # Execute node-specific post-create scripts, if any are configured.
        if 'node_post_create' in config and len(config['node_post_create']) > 0:
            for command in config['node_post_create']:
                post_task_output, post_task_return_code = execute_entity_post_task_script(command, args.config, node_response.status_code, node_response.text)
                if post_task_return_code == 0:
                    logging.info("Post node create script " + command + " executed successfully.")
                else:
                    logging.error("Post node create script " + command + " failed.")

        # Map ID from CSV of newly created node to its node ID so we can use it for linking child nodes, etc.
        if node_response.status_code == 201:
            node_nid = node_uri.rsplit('/', 1)[-1]
            node_ids[id_field] = node_nid

            if config['secondary_tasks'] is not None:
                if args.config not in config['secondary_tasks']:
                    write_to_node_ids_tsv(config, id_field, node_id)

        if config['progress_bar'] is True:
            row_count += 1
            row_position = get_percentage(row_count, num_csv_records)
            pbar(row_position)

        write_rollback_node_id(config, node_nid)

        # If there is no media file (and we're not creating paged content), move on to the next CSV row.
        if config['nodes_only'] is False and config['allow_missing_files'] is False is True and 'file' in row and len(row['file'].strip()) == 0 and config['paged_content_from_directories'] is False:
            if config['progress_bar'] is False:
                print('- No media for ' + node_uri + ' created since its "file" field in the CSV is empty.')
            logging.warning("No media for %s created since its 'file' field in the CSV is empty.", node_uri)
            continue

        if node_response.status_code == 201:
            allowed_media_response_codes = [201, 204]
            if config['nodes_only'] is False and 'file' in row and len(row['file']) != 0:
                if drupal_8 is True:
                    media_response_status_code = create_islandora_media(config, row['file'], 'file', node_uri, row_for_media)
                else:
                    media_response_status_code = create_media(config, row['file'], 'file', node_nid, row_for_media)
                if media_response_status_code in allowed_media_response_codes:
                    if config['progress_bar'] is False:
                        print("+ Media for " + row['file'] + " created.")
                    logging.info("Media for %s created.", row['file'])
                else:
                    if config['progress_bar'] is False:
                        print("- Media for " + row['file'] + " not created. See log for more information.")
                    logging.error("Media for %s not created (HTTP respone code %s).", row['file'], media_response_status_code)
                if 'additional_files' in config:
                    additional_files_config = get_additional_files_config(config)
                    if additional_files_config is not None:
                        for additional_file_field, additional_file_media_use_tid in additional_files_config.items():
                            # If there is no additional media file, move on to the next "additional_files" column.
                            if config['nodes_only'] is False and additional_file_field in row and len(row[additional_file_field].strip()) == 0:
                                if config['progress_bar'] is False:
                                    print('- No media for ' + node_uri + ' created since its "' + additional_file_field + '" field in the CSV is empty.')
                                logging.warning("No media for %s created since its '%s' field in the CSV is empty.", node_uri, additional_file_field)
                                continue
                                file_exists = check_file_exists(config, filename)
                                if file_exists is False:
                                    if config['progress_bar'] is False:
                                        print('- No media for ' + node_uri + ' created since its "' + additional_file_field + '" field in the CSV is empty.')
                                    logging.warning("No media for %s created since its '%s' field in the CSV is empty.", node_uri, additional_file_field)
                                    continue
                            if drupal_8 is True:
                                media_response_status_code = create_islandora_media(config, row[additional_file_field], additional_file_field, node_uri, row_for_media, additional_file_media_use_tid)
                            else:
                                media_response_status_code = create_media(config, row[additional_file_field], additional_file_field, node_nid, row_for_media, additional_file_media_use_tid)
                            if media_response_status_code in allowed_media_response_codes:
                                if config['progress_bar'] is False:
                                    print("+ Media for " + row[additional_file_field] + " created.")
                                logging.info("Media for %s created.", row[additional_file_field])
                            else:
                                if config['progress_bar'] is False:
                                    print("- Media for " + row[additional_file_field] + " not created. See log for more information.")
                                logging.error("Media for %s not created (HTTP respone code %s).", row[additional_file_field], media_response_status_code)

            if config['nodes_only'] is False and 'file' in row and len(row['file']) == 0 and config['paged_content_from_directories'] is False:
                if config['progress_bar'] is False:
                    print('+ No file specified in CSV for row ' + str(id_field))
                logging.info("No file specified for row %s, so no media created.", str(id_field))

            if config['paged_content_from_directories'] is True:
                # Console output and logging are done in the create_children_from_directory() function.
                create_children_from_directory(config, row_as_parent, node_nid, row['title'])

            # If 'url_alias' is in the CSV, create the alias.
            if 'url_alias' in row and len(row['url_alias']) > 0:
                create_url_alias(config, node_nid, row['url_alias'])

            write_rollback_config(config)


def update():
    """Update nodes via PATCH. Note that PATCHing replaces the target field,
       so if we are adding an additional value to a multivalued field, we need
       to include the existing value(s) in our PATCH.
    """
    field_definitions = get_field_definitions(config, 'node')
    csv_data = get_csv_data(config)
    csv_column_headers = csv_data.fieldnames

    row_count = 0
    for row in csv_data:
        if not value_is_numeric(row['node_id']):
            row['node_id'] = get_nid_from_url_alias(config, row['node_id'])
        if not ping_node(config, row['node_id']):
            if config['progress_bar'] is False:
                print("Node " + row['node_id'] + " not found or not accessible, skipping update.")
            logging.warning("Node " + row['node_id'] + " not found or not accessible, skipping update.")
            continue

        row = clean_csv_values(row)
        # Add the target_id field.
        node = {
            'type': [
                {'target_id': config['content_type']}
            ]
        }

        node_field_values = get_node_field_values(config, row['node_id'])

        # Some optional base fields.
        if 'uid' in csv_column_headers:
            if len(row['uid']) > 0:
                node['uid'] = [{'target_id': row['uid']}]

        if 'langcode' in csv_column_headers:
            if len(row['langcode']) > 0:
                node['langcode'] = [{'value': row['langcode']}]

        if 'created' in csv_column_headers:
            if len(row['created']) > 0:
                node['created'] = [{'value': row['created']}]

        # Add custom (non-required) fields.
        required_fields = ['node_id']
        custom_fields = list(set(csv_column_headers) - set(required_fields))
        for custom_field in custom_fields:
            # Skip updating field if value is empty.
            if len(row[custom_field]) == 0:
                continue

            # 'url_alias' is a reserved CSV field.
            if custom_field == 'url_alias':
                continue

            # 'image_alt_text' is a reserved CSV field.
            # Issue to add alt text in update task is https://github.com/mjordan/islandora_workbench/issues/166.
            if custom_field == 'image_alt_text':
                continue

            # 'langcode' is a core Drupal field, but is not considered a base field.
            if custom_field == 'langcode':
                continue

            # 'created' is a base field.
            if custom_field == 'created':
                continue

            # 'uid' is a base field.
            if custom_field == 'uid':
                continue

            # Entity reference fields: for taxonomy terms, target_type is 'taxonomy_term';
            # for nodes, it's 'node_type'.
            if field_definitions[custom_field]['field_type'] == 'entity_reference':
                if field_definitions[custom_field]['target_type'] == 'taxonomy_term':
                    target_type = 'taxonomy_term'
                    field_vocabs = get_field_vocabularies(
                        config, field_definitions, custom_field)
                    if config['subdelimiter'] in row[custom_field]:
                        prepared_tids = []
                        delimited_values = row[custom_field].split(config['subdelimiter'])
                        for delimited_value in delimited_values:
                            tid = prepare_term_id(config, field_vocabs, delimited_value)
                            if value_is_numeric(tid):
                                tid = str(tid)
                                prepared_tids.append(tid)
                            else:
                                continue
                        row[custom_field] = config['subdelimiter'].join(prepared_tids)
                    else:
                        row[custom_field] = prepare_term_id(config, field_vocabs, row[custom_field])
                        if value_is_numeric(row[custom_field]):
                            row[custom_field] = str(row[custom_field])

                if field_definitions[custom_field]['target_type'] == 'node':
                    target_type = 'node_type'

                if field_definitions[custom_field]['target_type'] == 'media':
                    target_type = 'media_type'

                if field_definitions[custom_field]['cardinality'] == 1:
                    subvalues = row[custom_field].split(config['subdelimiter'])
                    node[custom_field] = [{'target_id': subvalues[0], 'target_type': target_type}]
                    if len(subvalues) > 1:
                        log_field_cardinality_violation(custom_field, row['node_id'], '1')
                # Cardinality has a limit.
                elif field_definitions[custom_field]['cardinality'] > 1:
                    # Append to existing values.
                    existing_target_ids = get_target_ids(node_field_values[custom_field])
                    num_existing_values = len(existing_target_ids)
                    if config['subdelimiter'] in row[custom_field]:
                        field_values = []
                        subvalues = row[custom_field].split(config['subdelimiter'])
                        for subvalue in subvalues:
                            if subvalue in existing_target_ids:
                                existing_target_ids.remove(subvalue)
                        # Slice the incoming values to a length that matches the field's
                        # cardinality minus its existing length. Also log fact that we're
                        # slicing off values.
                        num_values_to_add = field_definitions[custom_field]['cardinality'] - num_existing_values
                        subvalues = subvalues[:num_values_to_add]
                        if len(subvalues) > 0:
                            logging.warning(
                                "Adding all values in CSV field %s for node %s would exceed maximum number of " +
                                "allowed values (%s), so only adding %s values.",
                                custom_field,
                                row['node_id'],
                                field_definitions[custom_field]['cardinality'],
                                num_values_to_add)
                            logging.info(
                                "Updating node %s with %s values from CSV record.",
                                row['node_id'],
                                num_values_to_add)
                            for subvalue in subvalues:
                                field_values.append({'target_id': subvalue, 'target_type': target_type})
                            node[custom_field] = node_field_values[custom_field] + field_values
                        else:
                            logging.info(
                                "Not updating field %s node for %s, provided values do not contain any new values for this field.",
                                custom_field,
                                row['node_id'])
                    else:
                        if num_existing_values + 1 <= int(field_definitions[custom_field]['cardinality']):
                            node[custom_field] = node_field_values[custom_field] + [
                                {'target_id': row[custom_field],
                                 'target_type': 'taxonomy_term'}]
                        else:
                            logging.warning(
                                "Not updating field %s node for %s, adding provided value would exceed maxiumum number of allowed values.",
                                custom_field,
                                row['node_id'])
                # Cardinality is unlimited.
                else:
                    # Append to existing values.
                    if config['subdelimiter'] in row[custom_field]:
                        field_values = []
                        subvalues = row[custom_field].split(config['subdelimiter'])
                        for subvalue in subvalues:
                            field_values.append({'target_id': subvalue, 'target_type': target_type})
                            node[custom_field] = node_field_values[custom_field] + field_values
                    else:
                        node[custom_field] = node_field_values[custom_field] + [
                            {'target_id': row[custom_field],
                             'target_type': 'taxonomy_term'}]

            # Typed relation fields.
            elif field_definitions[custom_field]['field_type'] == 'typed_relation':
                # Create a copy of the existing values in the current field so we can compare
                # them to the incoming values in the CSV file for deduping. To compare these values
                # with the incoming ones, we need to remove the 'url' and 'target_uuid' members.
                node_comparison_values = copy.deepcopy(node_field_values[custom_field])
                for comparison_value in node_comparison_values:
                    del comparison_value['url']
                    del comparison_value['target_uuid']

                if field_definitions[custom_field]['target_type'] == 'taxonomy_term':
                    target_type = 'taxonomy_term'
                if field_definitions[custom_field]['target_type'] == 'node':
                    target_type = 'node_type'

                this_fields_vocabularies = field_definitions[custom_field]['vocabularies']

                # Cardinality is unlimited.
                if field_definitions[custom_field]['cardinality'] == -1:
                    # Append to existing values.
                    if config['subdelimiter'] in row[custom_field]:
                        field_values = []
                        subvalues = split_typed_relation_string(config, row[custom_field], target_type)
                        for subvalue in subvalues:
                            subvalue['target_id'] = prepare_term_id(config, this_fields_vocabularies, subvalue['target_id'])
                            field_values.append(subvalue)
                        node[custom_field] = node_field_values[custom_field] + field_values
                    # Append to existing values.
                    else:
                        value = split_typed_relation_string(config, row[custom_field], target_type)
                        value[0]['target_id'] = prepare_term_id(config, this_fields_vocabularies, value[0]['target_id'])
                        node[custom_field] = node_field_values[custom_field] + value
                # Cardinality has a limit.
                elif field_definitions[custom_field]['cardinality'] > 1:
                    existing_target_ids = get_target_ids(node_field_values[custom_field])
                    num_existing_values = len(existing_target_ids)
                    if config['subdelimiter'] in row[custom_field]:
                        field_values = []
                        subvalues = split_typed_relation_string(config, row[custom_field], target_type)
                        for subvalue in subvalues:
                            if subvalue not in node_comparison_values:
                                subvalue['target_id'] = prepare_term_id(config, this_fields_vocabularies, subvalue['target_id'])
                                field_values.append(subvalue)
                        # Slice the incoming values to a length that matches the field's cardinality minus its existing length.
                        # Also log fact that we're slicing off values.
                        num_values_to_add = field_definitions[custom_field]['cardinality'] - num_existing_values
                        if num_values_to_add > 0:
                            logging.warning(
                                "Adding all values in CSV field %s for node %s would exceed maximum number of " +
                                "allowed values (%s), so only adding %s values.",
                                custom_field,
                                row['node_id'],
                                field_definitions[custom_field]['cardinality'],
                                num_values_to_add)
                            logging.info(
                                "Updating node %s with %s values from CSV record.",
                                row['node_id'],
                                num_values_to_add)
                            field_values = field_values[:num_values_to_add]
                            node[custom_field] = node_field_values[custom_field] + \
                                field_values
                        else:
                            logging.info(
                                "Not updating field %s node for %s, provided values do not contain any new values for this field.",
                                custom_field,
                                row['node_id'])
                    else:
                        if num_existing_values + 1 <= int(field_definitions[custom_field]['cardinality']):
                            field_value = split_typed_relation_string(config, row[custom_field], target_type)
                            node[custom_field] = node_field_values[custom_field] + field_value
                        else:
                            logging.warning(
                                "Not updating field %s node for %s, adding provided value would exceed maxiumum number of allowed values (%s).",
                                custom_field,
                                row['node_id'],
                                field_definitions[custom_field]['cardinality'])
                # Cardinality is 1. Do not append to existing values, replace existing value.
                else:
                    field_values = split_typed_relation_string(config, row[custom_field], target_type)
                    field_values[0]['target_id'] = prepare_term_id(config, this_fields_vocabularies, field_values[0]['target_id'])
                    node[custom_field] = [field_values[0]]
                    if len(field_values) > 1:
                        log_field_cardinality_violation(custom_field, row['node_id'], '1')
                        logging.info("Updating node %s with first value from CSV record.", row['node_id'])

            # Geolocation fields.
            elif field_definitions[custom_field]['field_type'] == 'geolocation':
                geolocation_field = workbench_fields.GeolocationField()
                node = geolocation_field.update(config, field_definitions, node, row, custom_field, node_field_values[custom_field])

            # Link fields.
            elif field_definitions[custom_field]['field_type'] == 'link':
                link_field = workbench_fields.LinkField()
                node = link_field.update(config, field_definitions, node, row, custom_field, node_field_values[custom_field])

            # For non-entity reference and non-typed relation fields (text, etc.).
            else:
                simple_field = workbench_fields.SimpleField()
                node = simple_field.update(config, field_definitions, node, row, custom_field, node_field_values[custom_field])

        node_endpoint = config['host'] + '/node/' + row['node_id'] + '?_format=json'
        node_headers = {'Content-Type': 'application/json'}
        node_response = issue_request(config, 'PATCH', node_endpoint, node_headers, node)

        if node_response.status_code == 200:
            if config['progress_bar'] is False:
                print("Node for " + config['host'] + '/node/' + row['node_id'] + " updated.")
            logging.info("Node for %s updated.", config['host'] + '/node/' + row['node_id'])

        # Execute node-specific post-create scripts, if any are configured.
        if 'node_post_update' in config and len(config['node_post_update']) > 0:
            for command in config['node_post_update']:
                post_task_output, post_task_return_code = execute_entity_post_task_script(command, args.config, node_response.status_code, node_response.text)
                if post_task_return_code == 0:
                    logging.info("Post node update script " + command + " executed successfully.")
                else:
                    logging.error("Post node update script " + command + " failed.")

        if config['progress_bar'] is True:
            row_count += 1
            row_position = get_percentage(row_count, num_csv_records)
            pbar(row_position)

        # If 'url_alias' is in the CSV, create the alias.
        if 'url_alias' in row and len(row['url_alias']) > 0:
            create_url_alias(config, row['node_id'], row['url_alias'])


def delete():
    """Delete nodes.
    """
    csv_data = get_csv_data(config)
    csv_column_headers = csv_data.fieldnames

    row_count = 0
    for row in csv_data:
        row = clean_csv_values(row)
        if not value_is_numeric(row['node_id']):
            row['node_id'] = get_nid_from_url_alias(config, row['node_id'])
        if not ping_node(config, row['node_id']):
            if config['progress_bar'] is False:
                print("Node " + row['node_id'] + " not found or not " + "accessible, skipping delete.")
            logging.warning("Node " + row['node_id'] + " not found or not " + "accessible, skipping delete.")
            continue

        # Delete the node's media first.
        if config['delete_media_with_nodes'] is True:
            media_endpoint = config['host'] + '/node/' + str(row['node_id']) + '/media/?_format=json'
            media_response = issue_request(config, 'GET', media_endpoint)
            media_response_body = json.loads(media_response.text)
            media_messages = []
            for media in media_response_body:
                if 'mid' in media:
                    media_id = media['mid'][0]['value']
                    media_delete_status_code = remove_media_and_file(config, media_id)
                    if media_delete_status_code == 204:
                        media_messages.append("+ Media " + config['host'] + '/media/' + str(media_id) + " deleted.")

        node_endpoint = config['host'] + '/node/' + str(row['node_id']) + '?_format=json'
        node_response = issue_request(config, 'DELETE', node_endpoint)
        if node_response.status_code == 204:
            if config['progress_bar'] is False:
                print("Node " +
                      config['host'] +
                      '/node/' +
                      str(row['node_id']) +
                      " deleted.")
            logging.info(
                "Node %s deleted.",
                config['host'] +
                '/node/' +
                str(row['node_id']))
        if config['delete_media_with_nodes'] is True and config['progress_bar'] is False:
            if len(media_messages):
                for media_message in media_messages:
                    print(media_message)

        if config['progress_bar'] is True:
            row_count += 1
            row_position = get_percentage(row_count, num_csv_records)
            pbar(row_position)


def add_media():
    """Add media to existing nodes using PUT.
    """
    csv_data = get_csv_data(config)
    csv_column_headers = csv_data.fieldnames

    row_count = 0
    for row in csv_data:
        row = clean_csv_values(row)
        if not value_is_numeric(row['node_id']):
            row['node_id'] = get_nid_from_url_alias(config, row['node_id'])
        if not ping_node(config, row['node_id']):
            print("Node " + row['node_id'] + " not found or not accessible, skipping adding media.")
            continue

        allowed_media_response_codes = [201, 204]

        node_json_url = config['host'] + '/node/' + str(row['node_id']) + '?_format=json'
        node_uri = config['host'] + '/node/' + str(row['node_id'])
        node_response = issue_request(config, 'HEAD', node_json_url)

        if 'media_use_tid' in row:
            media_use_tid_value = row['media_use_tid']
        else:
            # Get media use TID from config within create_media().
            media_use_tid_value = None

        if node_response.status_code == 200:
            if 'additional_files' not in config:
                if config['allow_missing_files'] is False:
                    if not check_file_exists(config, row['file']):
                        message = 'File ' + row['file'] + ' identified in CSV "file" column in for node ID ' + row['node_id'] + ' not found.'
                        logging.error(message)
                        sys.exit('Error: ' + message)
                    if check_file_exists(config, row['file']):
                        if drupal_8 is True:
                            media_response_status_code = create_islandora_media(config, 'file', row['file'], node_uri, row, media_use_tid_value)
                        else:
                            media_response_status_code = create_media(config, row['file'], 'file', row['node_id'], row, media_use_tid_value)
                        if media_response_status_code in allowed_media_response_codes:
                            if config['progress_bar'] is False:
                                print("Media for " + row['file'] + " created and added to " + node_uri)
                            logging.info("Media for %s created and added to %s.", row['file'], node_uri)
                        else:
                            if config['progress_bar'] is False:
                                print("ERROR: Media for " + row['file'] + " not created. See log for more information.")
                            logging.error("Media for %s not created (HTTP respone code %s).", row['file'], media_response_status_code)
                    else:
                        message = "Warning: Media for node " + row['node_id'] + " not created since CSV column 'file' is empty."
                        logging.error(message)
                        sys.exit('Error: ' + message)
                else:
                    if check_file_exists(config, row['file']):
                        if drupal_8 is True:
                            media_response_status_code = create_islandora_media(config, 'file', row['file'], node_uri, row, media_use_tid_value)
                        else:
                            media_response_status_code = create_media(config, row['file'], 'file', row['node_id'], row, media_use_tid_value)
                        if media_response_status_code in allowed_media_response_codes:
                            if config['progress_bar'] is False:
                                print("Media for " + row['file'] + " created and added to " + node_uri)
                            logging.info("Media for %s created and added to %s.", row['file'], node_uri)
                        else:
                            if config['progress_bar'] is False:
                                print("ERROR: Media for " + row['file'] + " not created. See log for more information.")
                            logging.error("Media for %s not created (HTTP respone code %s).", row['file'], media_response_status_code)
                    else:
                        message = "Warning: Media for node " + row['node_id'] + " not created since CSV column 'file' is empty."
                        logging.error(message)
                        sys.exit('Error: ' + message)
            if 'additional_files' in config:
                additional_files_config = get_additional_files_config(config)
                if additional_files_config is not None:
                    for additional_file_field, additional_file_media_use_tid in additional_files_config.items():
                        if config['allow_missing_files'] is False:
                            if not check_file_exists(config, row['file']):
                                message = 'File ' + row[additional_file_field] + ' identified in CSV "' + additional_file_field + '" column in for node ID ' + row['node_id'] + ' not found.'
                                logging.error(message)
                                sys.exit('Error: ' + message)
                        else:
                            if len(row[additional_file_field].strip()) == 0:
                                if config['progress_bar'] is False:
                                    print("Warning: Media for " + row['node_id'] + " not created since CSV column '" + additional_file_field + "' is empty.")
                                logging.warning("Media for node %s not created since CSV column '" + additional_file_field + "' is empty", row['node_id'])
                                continue
                            else:
                                file_exists = check_file_exists(config, row[additional_file_field])
                                if file_exists is False:
                                    if config['progress_bar'] is False:
                                        print('- No media for ' + node_uri + ' created since its "' + additional_file_field + '" field in the CSV is empty.')
                                    logging.warning("No media for %s created since its '%s' field in the CSV is empty.", node_uri, additional_file_field)
                                    continue
                                if drupal_8 is True:
                                    media_response_status_code = create_islandora_media(config, row[additional_file_field], additional_file_field, node_uri, row, additional_file_media_use_tid)
                                else:
                                    media_response_status_code = create_media(config, row[additional_file_field], additional_file_field, row['node_id'], row, additional_file_media_use_tid)
                                if media_response_status_code in allowed_media_response_codes:
                                    if config['progress_bar'] is False:
                                        print("Media for " + row[additional_file_field] + " created and added to " + node_uri + ".")
                                    logging.info("Media for %s created and added to %s.", row[additional_file_field], node_uri)
                                else:
                                    if config['progress_bar'] is False:
                                        print("ERROR: Media for " + row[additional_file_field] + " not created. See log for more information.")
                                    logging.error("Media for %s not created (HTTP response code %s).", row[additional_file_field], media_response_status_code)
        else:
            if config['progress_bar'] is False:
                print("ERROR: Node at " + node_uri + " does not exist or is not accessible.")
            logging.error("Node at %s does not exist or is not accessible (HTTP response code %s)", node_uri, node_response.status_code)

        if config['progress_bar'] is True:
            row_count += 1
            row_position = get_percentage(row_count, num_csv_records)
            pbar(row_position)


def delete_media():
    """Delete media.
    """
    csv_data = csv.DictReader(csvfile)
    csv_column_headers = csv_data.fieldnames

    row_count = 0
    for row in csv_data:
        row = clean_csv_values(row)
        if not value_is_numeric(row['media_id']):
            row['media_id'] = get_nid_from_media_url_alias(config, row['node_id'])
        media_delete_status_code = remove_media_and_file(config, row['media_id'])
        if media_delete_status_code == 204:
            if config['progress_bar'] is False:
                print("Media " +
                      config['host'] +
                      '/media/' +
                      str(row['media_id']) +
                      " and associated file deleted.")

        if config['progress_bar'] is True:
            row_count += 1
            row_position = get_percentage(row_count, num_csv_records)
            pbar(row_position)


def create_from_files():
    """Create new nodes from files only (no CSV), and add media. The nodes will
       have a title (derived from filename), and a config-defined Islandora model,
       content type, and status. Media use is derived from config as well.
    """
    logging.info(
        '"Create from files" task started using config file %s',
        args.config)
    file_dir_path = config['input_dir']
    files = os.listdir(file_dir_path)

    prep_rollback_csv(config)

    num_files = len(files)
    file_count = 0
    for file_name in files:
        if file_name == 'rollback.csv':
            continue

        filename_without_extension = os.path.splitext(file_name)[0]
        if len(filename_without_extension) > 255:
            message = 'Truncating the filename "' + filename_without_extension + '" since it exceeds Drupal\'s maximum node title length of 255 characters.'
            logging.error(message)
            filename_without_extension = filename_without_extension[:255]

        node_json = {
            'type': [
                {'target_id': config['content_type'],
                 'target_type': 'node_type'}
            ],
            'title': [
                {'value': filename_without_extension}
            ],
            'status': [
                {'value': config['published']}
            ]
        }

        # Add field_model if that field exists in the current content type.
        entity_fields = get_entity_fields(config, 'node', config['content_type'])
        if 'field_model' in entity_fields:
            islandora_model = set_model_from_extension(file_name, config)
            node_json['field_model'] = [{'target_id': islandora_model, 'target_type': 'taxonomy_term'}]

        node_headers = {
            'Content-Type': 'application/json'
        }
        node_endpoint = '/node?_format=json'
        node_response = issue_request(
            config,
            'POST',
            node_endpoint,
            node_headers,
            node_json,
            None)
        if node_response.status_code == 201:
            node_uri = node_response.headers['location']
            if config['progress_bar'] is False:
                print(
                    'Node for "' +
                    filename_without_extension +
                    '" created at ' +
                    node_uri +
                    '.')
            logging.info(
                'Node for "%s" created at %s.',
                filename_without_extension,
                node_uri)
            if 'output_csv' in config.keys():
                write_to_output_csv(config, '', node_response.text)

            node_nid = node_uri.rsplit('/', 1)[-1]
            write_rollback_node_id(config, node_nid)

            # Execute node-specific post-create scripts, if any are configured.
            if 'node_post_create' in config and len(config['node_post_create']) > 0:
                for command in config['node_post_create']:
                    post_task_output, post_task_return_code = execute_entity_post_task_script(command, args.config, node_response.status_code, node_response.text)
                    if post_task_return_code == 0:
                        logging.info("Post node create script " + command + " executed successfully.")
                    else:
                        logging.error("Post node create script " + command + " failed.")

            file_path = os.path.join(config['input_dir'], file_name)
            fake_csv_record = collections.OrderedDict()
            fake_csv_record['title'] = filename_without_extension
            fake_csv_record['file'] = file_path

            media_type = set_media_type(config, file_path, 'file', fake_csv_record)

            if media_type == 'image':
                fake_csv_record['image_alt_text'] = filename_without_extension
            if drupal_8 is True:
                media_response_status_code = create_islandora_media(config, file_name, 'file', node_uri, fake_csv_record)
            else:
                media_response_status_code = create_media(config, file_name, 'file', node_nid, fake_csv_record)
            allowed_media_response_codes = [201, 204]
            if media_response_status_code in allowed_media_response_codes:
                if config['progress_bar'] is False:
                    print("+ Media for " + filename_without_extension + " created.")
                logging.info("Media for %s created.", file_path)
        else:
            logging.error(
                'Node for "%s" not created, HTTP response code was %s.',
                os.path.join(
                    config['input_dir'],
                    file_name),
                node_response.status_code)

        if config['progress_bar'] is True:
            file_count += 1
            file_position = get_percentage(file_count, num_files)
            pbar(file_position)

    if config['progress_bar'] is True:
        pbar(100)


# Main program logic.

parser = argparse.ArgumentParser()
parser.add_argument('--config', required=True, help='Configuration file to use.')
parser.add_argument('--check', help='Check input data and exit without creating/updating/etc.', action='store_true')
parser.add_argument('--get_csv_template', help='Generate a CSV template using the specified configuration file.', action='store_true')
args = parser.parse_args()

config = set_config_defaults(args)
logging.basicConfig(
    filename=config['log_file_path'],
    level=logging.INFO,
    filemode=config['log_file_mode'],
    format='%(asctime)s - %(levelname)s - %(message)s',
    datefmt='%d-%b-%y %H:%M:%S')

if config['task'] != 'create_from_files' and config['input_csv'].startswith('http') is True:
    get_csv_from_google_sheet(config)
if config['task'] != 'create_from_files' and config['input_csv'].endswith('.xlsx') is True:
    get_csv_from_excel(config)

validate_input_dir(config)

ping_islandora(config, print_message=True)

if config['nodes_only'] is False:
    check_drupal_core_version(config)

drupal_8 = set_drupal_8(config)

# Apparently, there's no built-in way of getting the number of items in a
# DictReader, so we read the CSV file, convert it to a list, and get its length.
if config['progress_bar'] is True:
    if config['task'] != 'create_from_files':
        csv_data_as_list = list(get_csv_data(config))
        num_csv_records = len(csv_data_as_list)
    pbar = InitBar()

if 'get_csv_template' in config.keys():
    if config['get_csv_template']:
        get_csv_template(config, args)

if 'check' in config.keys():
    if config['check']:
        if config['task'] == 'create_from_files':
            check_input_for_create_from_files(config, args)
        else:
            check_input(config, args)

# Execute bootstrap scripts, if any are configured.
if 'bootstrap' in config and len(config['bootstrap']) > 0:
    for command in config['bootstrap']:
        print("Executing bootstrap script " + command)
        output, return_code = execute_bootstrap_script(command, args.config)

if config['task'] == 'create':
    create()
if config['task'] == 'update':
    update()
if config['task'] == 'delete':
    delete()
if config['task'] == 'add_media':
    add_media()
if config['task'] == 'delete_media':
    delete_media()
if config['task'] == 'create_from_files':
    create_from_files()

if config['secondary_tasks'] is not None:
    for secondary_config_file in config['secondary_tasks']:
        message = 'Executing secondary task using configuration file "' + secondary_config_file + '"'
        print('')
        print(message)
        logging.info(message)
        cmd = ["./workbench", "--config", secondary_config_file]
        output = subprocess.run(cmd)

    map_file_path = os.path.join(config['input_dir'], config['secondary_tasks_data_file'])
    if os.path.exists(map_file_path):
        os.remove(map_file_path)<|MERGE_RESOLUTION|>--- conflicted
+++ resolved
@@ -108,15 +108,11 @@
                     row['field_member_of'] = secondary_task_data[row['parent_id']]
 
         # Add custom (non-required) CSV fields.
-<<<<<<< HEAD
-        required_fields = ['file', config['id_field'], 'title']
-=======
         entity_fields = get_entity_fields(config, 'node', config['content_type'])
         # Only add config['id_field'] to required_fields if it is not a node field.
         required_fields = ['file', 'title']
         if config['id_field'] not in entity_fields:
             required_fields.append(config['id_field'])
->>>>>>> 2b8d9455
         custom_fields = list(set(csv_column_headers) - set(required_fields))
         additional_files_entries = get_additional_files_config(config)
         for custom_field in custom_fields:
