--- conflicted
+++ resolved
@@ -1056,79 +1056,6 @@
             target_type = "taxonomy_term"
             field_vocabs = get_field_vocabularies(config, field_definitions, field_name)
 
-<<<<<<< HEAD
-        # Cardinality has a limit.
-        if field_definitions[field_name]['cardinality'] > 0:
-            if config['update_mode'] == 'replace':
-                subvalues = split_typed_relation_string(config, row[field_name], target_type)
-                subvalues = self.dedupe_values(subvalues)
-                if config['subdelimiter'] in row[field_name]:
-                    field_values = []
-                    for subvalue in subvalues:
-                        subvalue['target_id'] = prepare_term_id(config, field_vocabs, field_name, subvalue['target_id'])
-                        field_values.append(subvalue)
-                    if len(field_values) > int(field_definitions[field_name]['cardinality']):
-                        field_values = field_values[:field_definitions[field_name]['cardinality']]
-                        log_field_cardinality_violation(field_name, row[entity_id_field], field_definitions[field_name]['cardinality'])
-                    entity[field_name] = field_values
-                else:
-                    subvalues[0]['target_id'] = prepare_term_id(config, field_vocabs, field_name, subvalues[0]['target_id'])
-                    entity[field_name] = subvalues
-            if config['update_mode'] == 'append':
-                if config['subdelimiter'] in row[field_name]:
-                    field_values = []
-                    subvalues = split_typed_relation_string(config, row[field_name], target_type)
-                    for subvalue in subvalues:
-                        subvalue['target_id'] = prepare_term_id(config, field_vocabs, field_name, subvalue['target_id'])
-                        entity_field_values.append(subvalue)
-                    entity_field_values = self.dedupe_values(entity_field_values)
-                    if len(entity_field_values) > int(field_definitions[field_name]['cardinality']):
-                        entity[field_name] = entity_field_values[:field_definitions[field_name]['cardinality']]
-                        log_field_cardinality_violation(field_name, row[entity_id_field], field_definitions[field_name]['cardinality'])
-                    else:
-                        entity[field_name] = entity_field_values
-                else:
-                    csv_typed_relation_value = split_typed_relation_string(config, row[field_name], target_type)
-                    csv_typed_relation_value[0]['target_id'] = prepare_term_id(config, field_vocabs, field_name, csv_typed_relation_value[0]['target_id'])
-                    entity_field_values.append(csv_typed_relation_value[0])
-                    entity_field_values = self.dedupe_values(entity_field_values)
-                    if len(entity_field_values) > int(field_definitions[field_name]['cardinality']):
-                        entity[field_name] = entity_field_values[:field_definitions[field_name]['cardinality']]
-                        log_field_cardinality_violation(field_name, row[entity_id_field], field_definitions[field_name]['cardinality'])
-                    else:
-                        entity[field_name] = entity_field_values
-
-        # Cardinality is unlimited.
-        else:
-            if config['update_mode'] == 'replace':
-                subvalues = split_typed_relation_string(config, row[field_name], target_type)
-                subvalues = self.dedupe_values(subvalues)
-                if config['subdelimiter'] in row[field_name]:
-                    field_values = []
-                    for subvalue in subvalues:
-                        subvalue['target_id'] = prepare_term_id(config, field_vocabs, field_name, subvalue['target_id'])
-                        field_values.append(subvalue)
-                    entity[field_name] = field_values
-                else:
-                    target_id = prepare_term_id(config, field_vocabs, field_name, subvalues[0]['target_id'])
-                    if target_id:
-                        subvalues[0]['target_id'] = target_id
-                        entity[field_name] = subvalues
-                    else:
-                        logging.warning("Skipping value '%s' in field '%s'; no term was found or created.", subvalues[0]['target_id'], field_name)
-            if config['update_mode'] == 'append':
-                subvalues = split_typed_relation_string(config, row[field_name], target_type)
-                if config['subdelimiter'] in row[field_name]:
-                    field_values = []
-                    for subvalue in subvalues:
-                        subvalue['target_id'] = prepare_term_id(config, field_vocabs, field_name, subvalue['target_id'])
-                        entity_field_values.append(subvalue)
-                    entity[field_name] = self.dedupe_values(entity_field_values)
-                else:
-                    subvalues[0]['target_id'] = prepare_term_id(config, field_vocabs, field_name, subvalues[0]['target_id'])
-                    entity_field_values.append(subvalues[0])
-                    entity[field_name] = self.dedupe_values(entity_field_values)
-=======
         cardinality = int(field_definitions[field_name].get("cardinality", -1))
         if config["update_mode"] == "replace":
             subvalues = split_typed_relation_string(
@@ -1165,7 +1092,6 @@
                 )
             else:
                 entity[field_name] = entity_field_values
->>>>>>> 14ccb6b4
 
         return entity
 
