--- conflicted
+++ resolved
@@ -1519,8 +1519,13 @@
             validate_parent_ids_precede_children_csv_data = get_csv_data(config)
             validate_parent_ids_precede_children(config, validate_parent_ids_precede_children_csv_data)
             prepare_csv_id_to_node_id_map(config)
-            validate_parent_ids_in_csv_id_to_node_id_map_csv_data = get_csv_data(config)
-            validate_parent_ids_in_csv_id_to_node_id_map(config, validate_parent_ids_in_csv_id_to_node_id_map_csv_data)
+            if config['query_csv_id_to_node_id_map_for_parents'] is True:
+                validate_parent_ids_in_csv_id_to_node_id_map_csv_data = get_csv_data(config)
+                validate_parent_ids_in_csv_id_to_node_id_map(config, validate_parent_ids_in_csv_id_to_node_id_map_csv_data)
+            else:
+                message = "Only node IDs for parents created during this session will be used (not using the CSV ID to node ID map)."
+                print(message)
+                logging.warning(message)
 
         # Specific to creating aggregated content such as collections, compound objects and paged content. Currently, if 'parent_id' is present
         # in the CSV file 'field_member_of' is mandatory.
@@ -4999,73 +5004,35 @@
     """Query the CSV ID to node ID map to check for non-unique parent IDs.
        If they exist, report out but do not exit.
     """
-    message = "Validating parent IDs in the CSV ID to node ID map, please wait."
-    print(message)
+    if config['query_csv_id_to_node_id_map_for_parents'] is True:
+        message = "Validating parent IDs in the CSV ID to node ID map, please wait."
+        print(message)
+    else:
+        return
+
     # First, confirm the databae exists; if not, tell the user and exit.
-    if not os.path.exists(config['csv_id_to_node_id_map_path']):
-        message = f"Can't find CSV ID to node ID database path at {config['csv_id_to_node_id_map_path']}."
-        logging.error(message)
-        sys.exit('Error: ' + message)
-
-    workbench_execution_start_time = "{:%Y-%m-%d %H:%M:%S}".format(datetime.datetime.now())
+    if config['csv_id_to_node_id_map_path'] is not False:
+        if not os.path.exists(config['csv_id_to_node_id_map_path']):
+            message = f"Can't find CSV ID to node ID database path at {config['csv_id_to_node_id_map_path']}."
+            logging.error(message)
+            sys.exit('Error: ' + message)
 
     # If database exists, query it.
-    if config['ignore_existing_parent_ids'] is True:
-        workbench_execution_start_time = "{:%Y-%m-%d %H:%M:%S}".format(datetime.datetime.now())
-        message = "Parent IDs from previous Workbench sessions will be ignored."
-        print(message)
-        logging.info(message)
-
-        # If this is a secondary task, use the primary task's execution start time.
-        if os.environ.get('ISLANDORA_WORKBENCH_SECONDARY_TASKS') is not None:
-            if os.path.abspath(config['config_file']) in json.loads(os.environ.get('ISLANDORA_WORKBENCH_SECONDARY_TASKS')):
-                workbench_execution_start_time = os.environ.get('ISLANDORA_WORKBENCH_PRIMARY_TASK_EXECUTION_START_TIME')
-    else:
-        message = "'ignore_existing_parent_ids' is set to false, parent IDs from previous Workbench sessions will be checked."
-        print("Warning: " + message)
-        logging.warning(message)
-
-<<<<<<< HEAD
-    id_field = config['id_field']
-    for row in csv_data:
-        if config['ignore_existing_parent_ids'] is True:
-            # Shouldn't find any, since they shouldn't have been created yet.
-            query = "select node_id from csv_id_to_node_id_map where csv_id = ? and timestamp > ?"
-            params = (row['parent_id'], workbench_execution_start_time)
-        else:
-            query = "select node_id from csv_id_to_node_id_map where csv_id = ?"
-            params = (row['parent_id'],)
+    if config['query_csv_id_to_node_id_map_for_parents'] is True and config['csv_id_to_node_id_map_path'] is not False:
+        id_field = config['id_field']
         parents_from_id_map = []
-        if 'parent_id' in row and len(row['parent_id']) > 0:
-            parent_in_id_map_result = sqlite_manager(config, operation='select', query=query, values=params, db_file_path=config['csv_id_to_node_id_map_path'])
+        for row in csv_data:
+            if config['ignore_duplicate_parent_ids'] is True:
+                query = "select * from csv_id_to_node_id_map where parent_csv_id = ? order by timestamp desc limit 1"
+            else:
+                query = "select * from csv_id_to_node_id_map where parent_csv_id = ?"
+            parent_in_id_map_result = sqlite_manager(config, operation='select', query=query, values=(row[id_field],), db_file_path=config['csv_id_to_node_id_map_path'])
             for parent_in_id_map_row in parent_in_id_map_result:
-                parent_node_exists = ping_node(config, parent_in_id_map_row['node_id'], warn=False)
-                if parent_node_exists is True:
-                    parents_from_id_map.append(parent_in_id_map_row['node_id'])
-
+                parents_from_id_map.append(parent_in_id_map_row['node_id'].strip())
             if len(parents_from_id_map) > 1:
-                log_message = f'CSV row for child item with ID "{row[id_field]}" has a "parent_id" value ({row["parent_id"]}) that corresponds to existing parent node IDs ' + \
-                    f'in the CSV ID to node ID map (node IDs {", ".join(parents_from_id_map)}). Workbench will not be able to populate the "field_member_of" for nodes created from that row.'
-                logging.warning(log_message)
-                print(f'Warning: Review your Workbench log for potential problems with the "parent_id" value in CSV input row ID "{row[id_field]}".')
-=======
-        # If database exists, query it.
-        if config['query_csv_id_to_node_id_map_for_parents'] is True and config['csv_id_to_node_id_map_path'] is not False:
-            id_field = config['id_field']
-            parents_from_id_map = []
-            for row in csv_data:
-                if config['ignore_duplicate_parent_ids'] is True:
-                    query = "select * from csv_id_to_node_id_map where parent_csv_id = ? order by timestamp desc limit 1"
-                else:
-                    query = "select * from csv_id_to_node_id_map where parent_csv_id = ?"
-                parent_in_id_map_result = sqlite_manager(config, operation='select', query=query, values=(row[id_field],), db_file_path=config['csv_id_to_node_id_map_path'])
-                for parent_in_id_map_row in parent_in_id_map_result:
-                    parents_from_id_map.append(parent_in_id_map_row['node_id'].strip())
-                if len(parents_from_id_map) > 1:
-                    message = f'Query of ID map for parent ID "{row["parent_id"]}" returned multiple node IDs: ({", ".join(parents_from_id_map)}).'
-                    logging.warning(message)
-                    print("Warning: " + message)
->>>>>>> 2acaab00
+                message = f'Query of ID map for parent ID "{row["parent_id"]}" returned multiple node IDs: ({", ".join(parents_from_id_map)}).'
+                logging.warning(message)
+                print("Warning: " + message)
 
 
 def validate_taxonomy_field_values(config, field_definitions, csv_data):
@@ -5977,7 +5944,6 @@
             except Exception as e:
                 # This can happen if subdirectories from previous runs of Workbench exist.
                 message = f'Subdirectory "{subdir}" could not be deleted. See log for more info.'
-                print("Warning: " + message)
                 logging.warning(f'Subdictory "{subdir}" could not be deleted: {e}.')
 
         remote_extension_with_dot = get_remote_file_extension(config, file_path_from_csv)
